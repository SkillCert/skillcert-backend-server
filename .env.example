<<<<<<< HEAD
# Server Configuration
PORT=3000
NODE_ENV=development

# Database Configuration
DB_HOST=your-database-host
DB_PORT=your-database-port
DB_USERNAME=your-database-username
DB_PASSWORD=your-database-password
DB_DATABASE=your-database-name

# File Upload Configuration
UPLOAD_PATH=./uploads
BASE_URL=http://localhost:3000
MAX_FILE_SIZE=10485760
=======

DB_HOST=your-database-host         
DB_PORT=your-database-port         
DB_USERNAME=your-database-username 
DB_PASSWORD=your-database-password 
DB_NAME=your-database-name         


DB_SYNCHRONIZE=false              
DB_LOGGING=false                  


PORT=3000          
JWT_SECRET=your-jwt-secret        
JWT_EXPIRES_IN=3600s               
UPLOADS_PATH=uploads           
>>>>>>> 0b02bee1
<|MERGE_RESOLUTION|>--- conflicted
+++ resolved
@@ -1,4 +1,3 @@
-<<<<<<< HEAD
 # Server Configuration
 PORT=3000
 NODE_ENV=development
@@ -13,14 +12,7 @@
 # File Upload Configuration
 UPLOAD_PATH=./uploads
 BASE_URL=http://localhost:3000
-MAX_FILE_SIZE=10485760
-=======
-
-DB_HOST=your-database-host         
-DB_PORT=your-database-port         
-DB_USERNAME=your-database-username 
-DB_PASSWORD=your-database-password 
-DB_NAME=your-database-name         
+MAX_FILE_SIZE=10485760         
 
 
 DB_SYNCHRONIZE=false              
@@ -30,5 +22,4 @@
 PORT=3000          
 JWT_SECRET=your-jwt-secret        
 JWT_EXPIRES_IN=3600s               
-UPLOADS_PATH=uploads           
->>>>>>> 0b02bee1
+UPLOADS_PATH=uploads           