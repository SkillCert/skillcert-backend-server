{
  "name": "skillcert-backend-server",
  "version": "0.0.1",
  "description": "",
  "author": "",
  "private": true,
  "license": "UNLICENSED",
  "scripts": {
    "build": "nest build",
    "format": "prettier --write \"src/**/*.ts\" \"test/**/*.ts\"",
    "start": "nest start",
    "start:dev": "nest start --watch",
    "start:debug": "nest start --debug --watch",
    "start:prod": "node dist/main",
    "lint": "eslint \"{src,apps,libs,test}/**/*.ts\" --fix",
    "test": "jest",
    "test:watch": "jest --watch",
    "test:cov": "jest --coverage",
    "test:debug": "node --inspect-brk -r tsconfig-paths/register -r ts-node/register node_modules/.bin/jest --runInBand",
    "test:e2e": "jest --config ./test/jest-e2e.json"
  },
  "dependencies": {
    "@nestjs/common": "^11.0.1",
    "@nestjs/core": "^11.0.1",
    "@nestjs/mapped-types": "*",
    "@nestjs/platform-express": "^11.0.1",
    "@nestjs/typeorm": "^11.0.0",
<<<<<<< HEAD
    "dotenv": "^16.5.0",
    "mssql": "^11.0.1",
    "mysql": "^2.18.1",
=======
    "bcrypt": "^6.0.0",
    "class-transformer": "^0.5.1",
    "class-validator": "^0.14.2",
    "pg": "^8.16.0",
>>>>>>> 09311ff4
    "reflect-metadata": "^0.2.2",
    "rxjs": "^7.8.1",
    "typeorm": "^0.3.24"
  },
  "devDependencies": {
    "@eslint/eslintrc": "^3.2.0",
    "@eslint/js": "^9.18.0",
    "@nestjs/cli": "^11.0.0",
    "@nestjs/schematics": "^11.0.0",
    "@nestjs/testing": "^11.0.1",
    "@swc/cli": "^0.6.0",
    "@swc/core": "^1.10.7",
    "@types/bcrypt": "^5.0.2",
    "@types/express": "^5.0.0",
    "@types/jest": "^29.5.14",
    "@types/node": "^22.10.7",
    "@types/supertest": "^6.0.2",
    "eslint": "^9.18.0",
    "eslint-config-prettier": "^10.0.1",
    "eslint-plugin-prettier": "^5.2.2",
    "globals": "^16.0.0",
    "jest": "^29.7.0",
    "prettier": "^3.4.2",
    "source-map-support": "^0.5.21",
    "supertest": "^7.0.0",
    "ts-jest": "^29.2.5",
    "ts-loader": "^9.5.2",
    "ts-node": "^10.9.2",
    "tsconfig-paths": "^4.2.0",
    "typescript": "^5.7.3",
    "typescript-eslint": "^8.20.0"
  },
  "jest": {
    "moduleFileExtensions": [
      "js",
      "json",
      "ts"
    ],
    "rootDir": "src",
    "testRegex": ".*\\.spec\\.ts$",
    "transform": {
      "^.+\\.(t|j)s$": "ts-jest"
    },
    "collectCoverageFrom": [
      "**/*.(t|j)s"
    ],
    "coverageDirectory": "../coverage",
    "testEnvironment": "node"
  }
}<|MERGE_RESOLUTION|>--- conflicted
+++ resolved
@@ -25,16 +25,13 @@
     "@nestjs/mapped-types": "*",
     "@nestjs/platform-express": "^11.0.1",
     "@nestjs/typeorm": "^11.0.0",
-<<<<<<< HEAD
-    "dotenv": "^16.5.0",
-    "mssql": "^11.0.1",
-    "mysql": "^2.18.1",
-=======
     "bcrypt": "^6.0.0",
     "class-transformer": "^0.5.1",
     "class-validator": "^0.14.2",
     "pg": "^8.16.0",
->>>>>>> 09311ff4
+    "dotenv": "^16.5.0",
+    "mssql": "^11.0.1",
+    "mysql": "^2.18.1",
     "reflect-metadata": "^0.2.2",
     "rxjs": "^7.8.1",
     "typeorm": "^0.3.24"
