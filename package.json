--- conflicted
+++ resolved
@@ -37,11 +37,8 @@
     "reflect-metadata": "^0.2.2",
     "rxjs": "^7.8.1",
     "typeorm": "^0.3.24",
-<<<<<<< HEAD
+    "uuid": "^11.1.0",
     "typeorm-naming-strategies": "^4.1.0"
-=======
-    "uuid": "^11.1.0"
->>>>>>> 60ca59bc
   },
   "devDependencies": {
     "@eslint/eslintrc": "^3.2.0",
@@ -89,9 +86,6 @@
       "^src/(.*)$": "<rootDir>/$1"
     },
     "coverageDirectory": "../coverage",
-    "testEnvironment": "node",
-    "moduleNameMapper": {
-      "^src/(.*)$": "<rootDir>/$1"
-    }
+    "testEnvironment": "node"
   }
 }