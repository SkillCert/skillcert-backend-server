import { ValidationPipe } from '@nestjs/common';
import { NestFactory } from '@nestjs/core';
import 'reflect-metadata';
import { AppModule } from './app.module';
import { AllExceptionsFilter } from './common/filters/all-exceptions.filter';
<<<<<<< HEAD
import { ValidationPipe } from '@nestjs/common';
import { ConfigService } from '@nestjs/config';
import 'reflect-metadata';

async function bootstrap() {
  const app = await NestFactory.create(AppModule);
  const configService = app.get(ConfigService);

  // Apply global exception filter
  app.useGlobalFilters(new AllExceptionsFilter());
=======
import { DatabaseExceptionFilter } from './common/filters/database-exception.filter';

async function bootstrap() {
  const app = await NestFactory.create(AppModule);

  // Apply global exception filters
  app.useGlobalFilters(
    new DatabaseExceptionFilter(),
    new AllExceptionsFilter()
  );
>>>>>>> 0b02bee1

  // Apply global validation pipe
  app.useGlobalPipes(
    new ValidationPipe({
      whitelist: true,
      forbidNonWhitelisted: true,
      transform: true,
    }),
  );

<<<<<<< HEAD
  const port = configService.get<number>('PORT') || 3000;
  await app.listen(port);
=======
  // Apply request timeout interceptor
  app.useGlobalInterceptors(new RequestTimeoutInterceptor(5000));

  await app.listen(process.env.PORT ?? 3000);
>>>>>>> 0b02bee1
}
void bootstrap();<|MERGE_RESOLUTION|>--- conflicted
+++ resolved
@@ -1,9 +1,6 @@
-import { ValidationPipe } from '@nestjs/common';
 import { NestFactory } from '@nestjs/core';
-import 'reflect-metadata';
 import { AppModule } from './app.module';
 import { AllExceptionsFilter } from './common/filters/all-exceptions.filter';
-<<<<<<< HEAD
 import { ValidationPipe } from '@nestjs/common';
 import { ConfigService } from '@nestjs/config';
 import 'reflect-metadata';
@@ -14,18 +11,6 @@
 
   // Apply global exception filter
   app.useGlobalFilters(new AllExceptionsFilter());
-=======
-import { DatabaseExceptionFilter } from './common/filters/database-exception.filter';
-
-async function bootstrap() {
-  const app = await NestFactory.create(AppModule);
-
-  // Apply global exception filters
-  app.useGlobalFilters(
-    new DatabaseExceptionFilter(),
-    new AllExceptionsFilter()
-  );
->>>>>>> 0b02bee1
 
   // Apply global validation pipe
   app.useGlobalPipes(
@@ -36,14 +21,7 @@
     }),
   );
 
-<<<<<<< HEAD
   const port = configService.get<number>('PORT') || 3000;
   await app.listen(port);
-=======
-  // Apply request timeout interceptor
-  app.useGlobalInterceptors(new RequestTimeoutInterceptor(5000));
-
-  await app.listen(process.env.PORT ?? 3000);
->>>>>>> 0b02bee1
 }
-void bootstrap();+void bootstrap();
