--- conflicted
+++ resolved
@@ -13,11 +13,8 @@
 import { SubmitQuizDto } from './dto/submit-quiz.dto';
 import { QuizResultDto } from './dto/quiz-result.dto';
 import { Quiz } from './entities/quiz.entity';
-<<<<<<< HEAD
 import { QuizAttempt } from './entities/quiz-attempt.entity';
-=======
 import { QuizService } from './quiz.service';
->>>>>>> 5598fb9e
 
 @Controller('quizzes')
 export class QuizController {
