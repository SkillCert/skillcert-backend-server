--- conflicted
+++ resolved
@@ -20,11 +20,8 @@
 import { SubmitQuizDto } from './dto/submit-quiz.dto';
 import { QuizAttempt } from './entities/quiz-attempt.entity';
 import { Quiz } from './entities/quiz.entity';
-<<<<<<< HEAD
 import { QuizResponseDto } from './dto/quiz-response.dto';
-=======
 import { QuizService } from './quiz.service';
->>>>>>> 25192fe2
 
 @Controller('quizzes')
 @ApiTags('quizzes')
@@ -58,65 +55,12 @@
   }
 
   @Get()
-<<<<<<< HEAD
   findAll(): Promise<QuizResponseDto[]> {
-=======
-  @ApiOperation({ summary: 'Get all quizzes' })
-  @ApiResponse({
-    status: 200,
-    description: 'Quizzes retrieved successfully',
-    type: [Quiz],
-  })
-  @ApiResponse({
-    status: 400,
-    description: 'Bad request',
-    schema: {
-      type: 'object',
-      properties: {
-        message: { type: 'string', example: 'Invalid request' },
-        statusCode: { type: 'number', example: 400 },
-      },
-    },
-  })
-  findAll(): Promise<Quiz[]> {
->>>>>>> 25192fe2
     return this.quizService.findAll();
   }
 
   @Get(':id')
-<<<<<<< HEAD
   findOne(@Param('id', ParseUUIDPipe) id: string): Promise<QuizResponseDto> {
-=======
-  @ApiOperation({ summary: 'Get quiz by ID' })
-  @ApiResponse({
-    status: 200,
-    description: 'Quiz retrieved successfully',
-    type: Quiz,
-  })
-  @ApiResponse({
-    status: 400,
-    description: 'Bad request - Invalid quiz ID',
-    schema: {
-      type: 'object',
-      properties: {
-        message: { type: 'string', example: 'Invalid quiz ID' },
-        statusCode: { type: 'number', example: 400 },
-      },
-    },
-  })
-  @ApiResponse({
-    status: 404,
-    description: 'Not found - Quiz not found',
-    schema: {
-      type: 'object',
-      properties: {
-        message: { type: 'string', example: 'Quiz not found' },
-        statusCode: { type: 'number', example: 404 },
-      },
-    },
-  })
-  findOne(@Param('id', ParseUUIDPipe) id: string): Promise<Quiz> {
->>>>>>> 25192fe2
     return this.quizService.findOne(id);
   }
 
