--- conflicted
+++ resolved
@@ -10,14 +10,11 @@
   Post,
   UseGuards,
 } from '@nestjs/common';
-<<<<<<< HEAD
 import { ApiOperation, ApiResponse, ApiTags } from '@nestjs/swagger';
-=======
 import { Roles } from '../common/decorators/roles.decorator';
 import { AuthGuard } from '../common/guards/auth.guard';
 import { RolesGuard } from '../common/guards/roles.guard';
 import { UserRole } from '../users/entities/user.entity';
->>>>>>> 238eb8c7
 import { CreateQuizDto } from './dto/create-quiz.dto';
 import { QuizResultDto } from './dto/quiz-result.dto';
 import { SubmitQuizDto } from './dto/submit-quiz.dto';
@@ -26,12 +23,9 @@
 import { QuizService } from './quiz.service';
 
 @Controller('quizzes')
-<<<<<<< HEAD
 @ApiTags('quizzes')
-=======
 @UseGuards(AuthGuard, RolesGuard)
 @Roles(UserRole.ADMIN)
->>>>>>> 238eb8c7
 export class QuizController {
   constructor(private readonly quizService: QuizService) {}
 
