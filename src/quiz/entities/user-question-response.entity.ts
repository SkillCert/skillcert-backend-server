--- conflicted
+++ resolved
@@ -7,15 +7,9 @@
   PrimaryGeneratedColumn,
   UpdateDateColumn,
 } from 'typeorm';
-<<<<<<< HEAD
-import { Answer } from '../../answer/entities/answer.entity';
-import { Question } from '../../question/entities/question.entity';
-import { QuizAttempt } from './quiz-attempt.entity';
-=======
 import { QuizAttempt } from './quiz-attempt.entity';
 import { Question } from '../../question/entities/question.entity';
 import { Answer } from '../../answer/entities/answers.entity';
->>>>>>> 41119f26
 
 @Entity('user_question_responses')
 export class UserQuestionResponse {
