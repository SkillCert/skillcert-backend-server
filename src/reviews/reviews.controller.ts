import {
  Body,
  Controller,
  Delete,
  Get,
  HttpCode,
  HttpStatus,
  Param,
  Post,
  Put,
} from '@nestjs/common';
import { ApiOperation, ApiResponse, ApiTags } from '@nestjs/swagger';
import { CreateReviewDto } from './dto/create-review.dto';
import { UpdateReviewDto } from './dto/update-review.dto';
<<<<<<< HEAD
import { ReviewResponseDto } from './dto/review-response.dto';
=======
import { Review } from './entities/reviews.entity';
import { ReviewsService } from './reviews.service';
>>>>>>> 25192fe2

// TODO This field ne eds to be removed after the login integration process
const SAMPLE_USER_ID: string = 'DJKF392GKK';

@Controller('courses/:courseId/reviews')
@ApiTags('reviews')
export class ReviewsController {
  constructor(private readonly reviewsService: ReviewsService) {}

  @Post()
  @ApiOperation({ summary: 'Create a review for a course' })
  @ApiResponse({
    status: 201,
    description: 'Review created successfully',
    type: Review,
  })
  @ApiResponse({
    status: 400,
    description: 'Bad request',
    schema: {
      type: 'object',
      properties: {
        message: { type: 'string', example: 'Validation failed' },
        statusCode: { type: 'number', example: 400 },
      },
    },
  })
  @HttpCode(HttpStatus.CREATED)
  create(
    @Param('courseId') courseId: string,
    @Body() createReviewDto: CreateReviewDto,
  ): Promise<ReviewResponseDto> {
    return this.reviewsService.createReview(
      SAMPLE_USER_ID,
      courseId,
      createReviewDto,
    );
  }

  @Get()
  @ApiOperation({ summary: 'Get all reviews for a course' })
  @ApiResponse({
    status: 200,
    description: 'Reviews retrieved successfully',
    type: [Review],
  })
  @ApiResponse({
    status: 400,
    description: 'Bad request',
    schema: {
      type: 'object',
      properties: {
        message: { type: 'string', example: 'Invalid course ID' },
        statusCode: { type: 'number', example: 400 },
      },
    },
  })
  @HttpCode(HttpStatus.OK)
  findAll(@Param('courseId') courseId: string): Promise<ReviewResponseDto[]> {
    return this.reviewsService.findCourseReviews(courseId);
  }

  @Get('/me')
  @HttpCode(HttpStatus.OK)
  findOne(@Param('courseId') courseId: string): Promise<ReviewResponseDto> {
    return this.reviewsService.findCourseMyReview(SAMPLE_USER_ID, courseId);
  }

  @Put(':id')
  @HttpCode(HttpStatus.OK)
  update(
    @Param('courseId') courseId: string,
    @Body() updateDto: UpdateReviewDto,
  ): Promise<ReviewResponseDto> {
    return this.reviewsService.updateReview(
      SAMPLE_USER_ID,
      courseId,
      updateDto,
    );
  }

  @Delete()
  @ApiOperation({ summary: 'Delete user review for a course' })
  @ApiResponse({ status: 200, description: 'Review deleted successfully' })
  @ApiResponse({
    status: 400,
    description: 'Bad request',
    schema: {
      type: 'object',
      properties: {
        message: { type: 'string', example: 'Review not found' },
        statusCode: { type: 'number', example: 400 },
      },
    },
  })
  @HttpCode(HttpStatus.OK)
  remove(@Param('courseId') courseId: string): Promise<void> {
    return this.reviewsService.deleteReview(SAMPLE_USER_ID, courseId);
  }
}<|MERGE_RESOLUTION|>--- conflicted
+++ resolved
@@ -12,12 +12,9 @@
 import { ApiOperation, ApiResponse, ApiTags } from '@nestjs/swagger';
 import { CreateReviewDto } from './dto/create-review.dto';
 import { UpdateReviewDto } from './dto/update-review.dto';
-<<<<<<< HEAD
 import { ReviewResponseDto } from './dto/review-response.dto';
-=======
 import { Review } from './entities/reviews.entity';
 import { ReviewsService } from './reviews.service';
->>>>>>> 25192fe2
 
 // TODO This field ne eds to be removed after the login integration process
 const SAMPLE_USER_ID: string = 'DJKF392GKK';
