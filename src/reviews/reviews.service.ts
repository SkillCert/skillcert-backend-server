import { BadRequestException, Injectable } from '@nestjs/common';
import { CoursesRepository } from 'src/courses/courses.repository';
import { UsersRepository } from 'src/users/users.repository';
import { CreateReviewDto } from './dto/create-review.dto';
import { UpdateReviewDto } from './dto/update-review.dto';
<<<<<<< HEAD
import { ReviewResponseDto } from './dto/review-response.dto';
=======
import { Review } from './entities/reviews.entity';
import { ReviewsRepository } from './reviews.repository';
>>>>>>> 25192fe2

@Injectable()
export class ReviewsService {
  constructor(
    private readonly reviewsRepository: ReviewsRepository,
    private readonly courseRepository: CoursesRepository,
    private readonly userRepository: UsersRepository,
  ) {}

  private toResponseDto(review: Review): ReviewResponseDto {
    return {
      userId: review.userId,
      courseId: review.courseId,
      title: review.title,
      content: review.content,
      rating: review.rating,
      createdAt: review.createdAt,
      updatedAt: review.updatedAt,
    };
  }


  async createReview(
    userId: string,
    courseId: string,
    createDto: CreateReviewDto,
  ): Promise<ReviewResponseDto> {
    const review = await this.reviewsRepository.findById(courseId, userId);
    if (review) {
      throw new BadRequestException('Review already exists');
    }

    const course = await this.courseRepository.findByIdOrThrow(courseId);
    const user = await this.userRepository.findByIdOrThrow(userId);

    const newReview = Review.create(
      user,
      course,
      createDto.rating,
      createDto.title,
      createDto.content,
    );

    const saved = await this.reviewsRepository.create(newReview);
    return this.toResponseDto(saved);
  }

  async findCourseReviews(courseId: string): Promise<ReviewResponseDto[]> {
    const reviews = await this.reviewsRepository.findByCourseId(courseId);
    return reviews.map((r) => this.toResponseDto(r));
  }

  async findCourseMyReview(
    userId: string,
    courseId: string,
  ): Promise<ReviewResponseDto> {
    const review = await this.reviewsRepository.findByIdOrThrow(courseId, userId);
    return this.toResponseDto(review);
  }

  async updateReview(
    userId: string,
    courseId: string,
    updateReviewDto: UpdateReviewDto,
  ): Promise<ReviewResponseDto> {
    const review = await this.reviewsRepository.findByIdOrThrow(courseId, userId);

    review.update(
      updateReviewDto.rating,
      updateReviewDto.title,
      updateReviewDto.content,
    );

    await this.reviewsRepository.update(courseId, userId, review);
    return this.toResponseDto(review);
  }

  async deleteReview(userId: string, courseId: string): Promise<void> {
    await this.reviewsRepository.delete(courseId, userId);
  }
}<|MERGE_RESOLUTION|>--- conflicted
+++ resolved
@@ -3,12 +3,9 @@
 import { UsersRepository } from 'src/users/users.repository';
 import { CreateReviewDto } from './dto/create-review.dto';
 import { UpdateReviewDto } from './dto/update-review.dto';
-<<<<<<< HEAD
 import { ReviewResponseDto } from './dto/review-response.dto';
-=======
 import { Review } from './entities/reviews.entity';
 import { ReviewsRepository } from './reviews.repository';
->>>>>>> 25192fe2
 
 @Injectable()
 export class ReviewsService {
