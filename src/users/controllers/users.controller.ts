import {
  Body,
  Controller,
  Delete,
  Get,
  HttpCode,
  HttpStatus,
  Param,
  Post,
  Put,
  Query,
  UsePipes,
<<<<<<< HEAD
} from "@nestjs/common"
import type { User } from "../entities/user.entity"
import { UsersService } from "../providers/users.service";
import { CreateUserDto } from "../dto/create-user.dto";
import { UpdateUserDto } from "../dto/update-user.dto";
import { UserResponseDto } from "../dto/user-response.dto";
=======
  ValidationPipe,
} from '@nestjs/common';
import { ApiOperation, ApiResponse, ApiTags } from '@nestjs/swagger';
import { CreateUserDto } from '../dto/create-user.dto';
import { UpdateUserDto } from '../dto/update-user.dto';
import type { User } from '../entities/user.entity';
import { UsersService } from '../providers/users.service';
>>>>>>> 25192fe2

@Controller('users')
@ApiTags('users')
@UsePipes(new ValidationPipe({ whitelist: true, forbidNonWhitelisted: true }))
export class UsersController {
  constructor(private readonly usersService: UsersService) {}

  @Post()
  @ApiOperation({ summary: 'Create a new user' })
  @ApiResponse({
    status: 201,
    description: 'User created successfully',
    schema: {
      type: 'object',
      properties: { message: { type: 'string' }, data: { type: 'object' } },
    },
  })
  @ApiResponse({
    status: 400,
    description: 'Bad request - Invalid input data',
    schema: {
      type: 'object',
      properties: {
        message: { type: 'string', example: 'Validation failed' },
        statusCode: { type: 'number', example: 400 },
      },
    },
  })
  @HttpCode(HttpStatus.CREATED)
  async create(@Body() createUserDto: CreateUserDto): Promise<{
    message: string;
    data: UserResponseDto;
  }> {
    const user = await this.usersService.create(createUserDto);
    return {
      message: 'User created successfully',
      data: user,
    };
  }

  @Get()
  @ApiOperation({ summary: 'Get all users' })
  @ApiResponse({
    status: 200,
    description: 'Users retrieved successfully',
    schema: {
      type: 'object',
      properties: {
        message: { type: 'string' },
        data: { type: 'array' },
        count: { type: 'number' },
      },
    },
  })
  @ApiResponse({
    status: 400,
    description: 'Bad request',
    schema: {
      type: 'object',
      properties: {
        message: { type: 'string', example: 'Invalid request' },
        statusCode: { type: 'number', example: 400 },
      },
    },
  })
  @HttpCode(HttpStatus.OK)
<<<<<<< HEAD
  async findAll(): Promise<{
    message: string
    data: UserResponseDto[]
    count: number
=======
  async findAll(
    @Query('page') page = '1',
    @Query('limit') limit = '10',
  ): Promise<{
    message: string;
    data: User[];
    total: number;
    page: number;
    limit: number;
>>>>>>> 25192fe2
  }> {
    const pageNumber = parseInt(page, 10);
    const limitNumber = parseInt(limit, 10);

    const { users, total } = await this.usersService.findAll(pageNumber, limitNumber);

    return {
      message: 'Users retrieved successfully',
      data: users,
      total,
      page: pageNumber,
      limit: limitNumber,
    };
  }

  @Get(':id')
  @ApiOperation({ summary: 'Get user by ID' })
  @ApiResponse({
    status: 200,
    description: 'User retrieved successfully',
    schema: {
      type: 'object',
      properties: { message: { type: 'string' }, data: { type: 'object' } },
    },
  })
  @ApiResponse({
    status: 400,
    description: 'Bad request - Invalid user ID',
    schema: {
      type: 'object',
      properties: {
        message: { type: 'string', example: 'User not found' },
        statusCode: { type: 'number', example: 400 },
      },
    },
  })
  @HttpCode(HttpStatus.OK)
  async findById(@Param('id') id: string): Promise<{
    message: string;
    data: UserResponseDto;
  }> {
    const user = await this.usersService.findById(id);
    return {
      message: 'User retrieved successfully',
      data: user,
    };
  }

  @Put(':id')
  @ApiOperation({ summary: 'Update user by ID' })
  @ApiResponse({
    status: 200,
    description: 'User updated successfully',
    schema: {
      type: 'object',
      properties: { message: { type: 'string' }, data: { type: 'object' } },
    },
  })
  @ApiResponse({
    status: 400,
    description: 'Bad request - Invalid input data or user ID',
    schema: {
      type: 'object',
      properties: {
        message: {
          type: 'string',
          example: 'User not found or validation failed',
        },
        statusCode: { type: 'number', example: 400 },
      },
    },
  })
  @HttpCode(HttpStatus.OK)
  async update(
    @Param('id') id: string,
    @Body() updateUserDto: UpdateUserDto,
  ): Promise<{
<<<<<<< HEAD
    message: string
    data: UserResponseDto
=======
    message: string;
    data: User;
>>>>>>> 25192fe2
  }> {
    const user = await this.usersService.update(id, updateUserDto);
    return {
      message: 'User updated successfully',
      data: user,
    };
  }

  @Delete(':id')
  @ApiOperation({ summary: 'Delete user by ID' })
  @ApiResponse({
    status: 200,
    description: 'User deleted successfully',
    schema: { type: 'object', properties: { message: { type: 'string' } } },
  })
  @ApiResponse({
    status: 400,
    description: 'Bad request - Invalid user ID',
    schema: {
      type: 'object',
      properties: {
        message: { type: 'string', example: 'User not found' },
        statusCode: { type: 'number', example: 400 },
      },
    },
  })
  @HttpCode(HttpStatus.OK)
  async delete(@Param('id') id: string): Promise<{
    message: string;
  }> {
    await this.usersService.delete(id);
    return {
      message: 'User deleted successfully',
    };
  }
}<|MERGE_RESOLUTION|>--- conflicted
+++ resolved
@@ -9,23 +9,16 @@
   Post,
   Put,
   Query,
-  UsePipes,
-<<<<<<< HEAD
+  UsePipes, 
+  ValidationPipe,
 } from "@nestjs/common"
 import type { User } from "../entities/user.entity"
 import { UsersService } from "../providers/users.service";
 import { CreateUserDto } from "../dto/create-user.dto";
 import { UpdateUserDto } from "../dto/update-user.dto";
 import { UserResponseDto } from "../dto/user-response.dto";
-=======
-  ValidationPipe,
-} from '@nestjs/common';
 import { ApiOperation, ApiResponse, ApiTags } from '@nestjs/swagger';
-import { CreateUserDto } from '../dto/create-user.dto';
-import { UpdateUserDto } from '../dto/update-user.dto';
-import type { User } from '../entities/user.entity';
-import { UsersService } from '../providers/users.service';
->>>>>>> 25192fe2
+
 
 @Controller('users')
 @ApiTags('users')
@@ -91,23 +84,12 @@
       },
     },
   })
-  @HttpCode(HttpStatus.OK)
-<<<<<<< HEAD
+  
+  @HttpCode(HttpStatus.OK)
   async findAll(): Promise<{
     message: string
     data: UserResponseDto[]
     count: number
-=======
-  async findAll(
-    @Query('page') page = '1',
-    @Query('limit') limit = '10',
-  ): Promise<{
-    message: string;
-    data: User[];
-    total: number;
-    page: number;
-    limit: number;
->>>>>>> 25192fe2
   }> {
     const pageNumber = parseInt(page, 10);
     const limitNumber = parseInt(limit, 10);
@@ -185,13 +167,8 @@
     @Param('id') id: string,
     @Body() updateUserDto: UpdateUserDto,
   ): Promise<{
-<<<<<<< HEAD
     message: string
     data: UserResponseDto
-=======
-    message: string;
-    data: User;
->>>>>>> 25192fe2
   }> {
     const user = await this.usersService.update(id, updateUserDto);
     return {
