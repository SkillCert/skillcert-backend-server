--- conflicted
+++ resolved
@@ -1,7 +1,3 @@
-<<<<<<< HEAD
-import { IsEmail, IsEnum, IsNotEmpty, IsOptional, IsString, MinLength } from "class-validator"
-import { UserRole } from  '../enums/user-role.enum';
-=======
 import {
   IsEmail,
   IsEnum,
@@ -11,7 +7,6 @@
   MinLength,
 } from 'class-validator';
 import { UserRole } from '../entities/user.entity';
->>>>>>> 25192fe2
 
 export class CreateUserDto {
   @IsNotEmpty()
