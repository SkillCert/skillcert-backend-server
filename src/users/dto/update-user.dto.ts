--- conflicted
+++ resolved
@@ -1,7 +1,3 @@
-<<<<<<< HEAD
-import { IsEmail, IsEnum, IsOptional, IsString, MinLength } from "class-validator"
-import { UserRole } from  '../enums/user-role.enum';
-=======
 import {
   IsEmail,
   IsEnum,
@@ -10,7 +6,6 @@
   MinLength,
 } from 'class-validator';
 import { UserRole } from '../entities/user.entity';
->>>>>>> 25192fe2
 
 export class UpdateUserDto {
   @IsOptional()
