--- conflicted
+++ resolved
@@ -1,25 +1,16 @@
-<<<<<<< HEAD
-import { Injectable, NotFoundException, ConflictException, BadRequestException } from "@nestjs/common"
 import type { User } from "../entities/user.entity"
 import * as bcrypt from "bcrypt"
 import { CreateUserDto } from "../dto/create-user.dto"
 import { UsersRepository } from "../users.repository"
 import { UpdateUserDto } from "../dto/update-user.dto"
 import { UserResponseDto } from "../dto/user-response.dto"
-=======
 import {
   BadRequestException,
   ConflictException,
   Injectable,
   NotFoundException,
 } from '@nestjs/common';
-import * as bcrypt from 'bcrypt';
-import { CreateUserDto } from '../dto/create-user.dto';
-import { UpdateUserDto } from '../dto/update-user.dto';
-import type { User } from '../entities/user.entity';
-import { UsersRepository } from '../users.repository';
 import { PASSWORD_SALT_ROUNDS } from '../../common/constants';
->>>>>>> 25192fe2
 
 @Injectable()
 export class UsersService {
@@ -55,8 +46,6 @@
       ...createUserDto,
       password: hashedPassword,
     };
-
-<<<<<<< HEAD
     const saved = await this.usersRepository.create(userWithHashedPassword);
     return this.toResponseDto(saved);
   }
@@ -64,13 +53,6 @@
   async findAll(): Promise<UserResponseDto[]> {
     const users = await this.usersRepository.findAll();
     return users.map((u) => this.toResponseDto(u));
-=======
-    return await this.usersRepository.create(userWithHashedPassword);
-  }
-
-  async findAll(page?: number, limit?: number): Promise<{ users: User[]; total: number }> {
-    return await this.usersRepository.findAll(page, limit);
->>>>>>> 25192fe2
   }
 
   async findById(id: string): Promise<UserResponseDto> {
@@ -83,11 +65,7 @@
       throw new NotFoundException(`User with ID ${id} not found`);
     }
 
-<<<<<<< HEAD
     return this.toResponseDto(user);
-=======
-    return user;
->>>>>>> 25192fe2
   }
 
   async update(id: string, updateUserDto: UpdateUserDto): Promise<UserResponseDto> {
@@ -124,12 +102,7 @@
     if (!updatedUser) {
       throw new NotFoundException(`User with ID ${id} not found`);
     }
-
-<<<<<<< HEAD
     return this.toResponseDto(updatedUser);
-=======
-    return updatedUser;
->>>>>>> 25192fe2
   }
 
   async delete(id: string): Promise<void> {
