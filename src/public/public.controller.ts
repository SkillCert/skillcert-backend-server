<<<<<<< HEAD
import { Controller, Get, HttpCode, HttpStatus } from '@nestjs/common';
import { ApiOperation, ApiResponse, ApiTags } from '@nestjs/swagger';

@Controller('public')
@ApiTags('public')
=======
import { Controller, Get, HttpCode, HttpStatus, UseGuards } from '@nestjs/common';
import { Roles } from '../common/decorators/roles.decorator';
import { AuthGuard } from '../common/guards/auth.guard';
import { RolesGuard } from '../common/guards/roles.guard';
import { UserRole } from '../users/entities/user.entity';

@Controller('public')
@UseGuards(AuthGuard, RolesGuard)
@Roles(UserRole.ADMIN)
>>>>>>> 238eb8c7
export class PublicController {
  @Get('info')
  @ApiOperation({ summary: 'Get public application information' })
  @ApiResponse({
    status: 200,
    description: 'Public information retrieved successfully',
    schema: {
      type: 'object',
      properties: { message: { type: 'string' }, data: { type: 'object' } },
    },
  })
  @ApiResponse({
    status: 400,
    description: 'Bad request',
    schema: {
      type: 'object',
      properties: {
        message: { type: 'string', example: 'Invalid request' },
        statusCode: { type: 'number', example: 400 },
      },
    },
  })
  @HttpCode(HttpStatus.OK)
  getPublicInfo() {
    return {
      message: 'This is public information - no authentication required',
      data: {
        appName: 'SkillCert Learning Platform',
        version: '1.0.0',
        description: 'A comprehensive learning management system',
        features: [
          'Course Management',
          'User Enrollment',
          'Progress Tracking',
          'Quiz System',
          'File Resources',
        ],
      },
    };
  }

  @Get('courses')
  @HttpCode(HttpStatus.OK)
  getPublicCourses() {
    return {
      message: 'Public course catalog - no authentication required',
      data: {
        courses: [
          {
            id: '1',
            title: 'Introduction to Web Development',
            description: 'Learn the basics of web development',
            category: 'Web Development',
            isPublished: true,
          },
          {
            id: '2',
            title: 'JavaScript Fundamentals',
            description: 'Master JavaScript programming',
            category: 'Programming',
            isPublished: true,
          },
        ],
      },
    };
  }

  @Get('categories')
  @HttpCode(HttpStatus.OK)
  getPublicCategories() {
    return {
      message: 'Public course categories - no authentication required',
      data: {
        categories: [
          { id: '1', name: 'Web Development', color: '#FF6B6B' },
          { id: '2', name: 'Programming', color: '#4ECDC4' },
          { id: '3', name: 'Data Science', color: '#45B7D1' },
          { id: '4', name: 'Design', color: '#96CEB4' },
        ],
      },
    };
  }
}<|MERGE_RESOLUTION|>--- conflicted
+++ resolved
@@ -1,20 +1,14 @@
-<<<<<<< HEAD
-import { Controller, Get, HttpCode, HttpStatus } from '@nestjs/common';
+import { Controller, Get, HttpCode, HttpStatus, UseGuards } from '@nestjs/common';
 import { ApiOperation, ApiResponse, ApiTags } from '@nestjs/swagger';
-
-@Controller('public')
-@ApiTags('public')
-=======
-import { Controller, Get, HttpCode, HttpStatus, UseGuards } from '@nestjs/common';
 import { Roles } from '../common/decorators/roles.decorator';
 import { AuthGuard } from '../common/guards/auth.guard';
 import { RolesGuard } from '../common/guards/roles.guard';
 import { UserRole } from '../users/entities/user.entity';
 
 @Controller('public')
+@ApiTags('public')
 @UseGuards(AuthGuard, RolesGuard)
 @Roles(UserRole.ADMIN)
->>>>>>> 238eb8c7
 export class PublicController {
   @Get('info')
   @ApiOperation({ summary: 'Get public application information' })
