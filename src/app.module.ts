import { Module } from '@nestjs/common';
import { TypeOrmModule } from '@nestjs/typeorm';
import { AppController } from './app.controller';
import { AppService } from './app.service';
<<<<<<< HEAD
import * as path from 'path';
import * as fs from 'fs';
import { SnakeNamingStrategy } from 'typeorm-naming-strategies';

function loadModules(): any[] {
  const modulesDir = path.join(__dirname);
  const moduleFiles = fs
    .readdirSync(modulesDir, { withFileTypes: true })
    .filter(
      (dirent) =>
        dirent.isDirectory() &&
        fs.existsSync(
          path.join(modulesDir, dirent.name, `${dirent.name}.module.js`),
        ),
    )
    .map((dirent) => {
      const modulePath = path.join(
        modulesDir,
        dirent.name,
        `${dirent.name}.module.js`,
      );
      const imported = require(modulePath);
      const moduleClass = Object.values(imported).find(
        (exp: any) => typeof exp === 'function' && /Module$/.test(exp.name),
      );
      return moduleClass;
    })
    .filter(Boolean);

  return moduleFiles;
}
=======
import { CategoriesModule } from './categories/categories.module';
import { CoursesModule } from './courses/courses.module';
import { LessonResourcesModule } from './lesson-resources/lesson-resources.module';
import { LessonsModule } from './lessons/lessons.module';
import { ModulesModule } from './modules/modules.module';
import { ReferencesModule } from './references/references.module';
import { StorageModule } from './storage/storage.module';
import { UsersModule } from './users/users.module';
>>>>>>> 60ca59bc

@Module({
  imports: [
    TypeOrmModule.forRoot({
      type: 'postgres',
      host: process.env.DB_HOST || 'localhost',
      port: parseInt(process.env.DB_PORT || '5432'),
      username: process.env.DB_USERNAME || 'postgres',
      password: process.env.DB_PASSWORD || 'postgres',
      database: process.env.DB_DATABASE || 'skillcert',
      entities: ['dist/**/*.entity{.ts,.js}'],
      synchronize: process.env.NODE_ENV !== 'production',
      namingStrategy: new SnakeNamingStrategy(),
    }),
<<<<<<< HEAD
    ...loadModules(),
=======
    ReferencesModule,
    UsersModule,
    CoursesModule,
    ModulesModule,
    LessonsModule,
    CategoriesModule,
    LessonResourcesModule,
    StorageModule,
>>>>>>> 60ca59bc
  ],
  controllers: [AppController],
  providers: [AppService],
})
export class AppModule {}<|MERGE_RESOLUTION|>--- conflicted
+++ resolved
@@ -2,12 +2,11 @@
 import { TypeOrmModule } from '@nestjs/typeorm';
 import { AppController } from './app.controller';
 import { AppService } from './app.service';
-<<<<<<< HEAD
 import * as path from 'path';
 import * as fs from 'fs';
 import { SnakeNamingStrategy } from 'typeorm-naming-strategies';
 
-function loadModules(): any[] {
+function loadModules(): (new () => any)[] {
   const modulesDir = path.join(__dirname);
   const moduleFiles = fs
     .readdirSync(modulesDir, { withFileTypes: true })
@@ -24,26 +23,19 @@
         dirent.name,
         `${dirent.name}.module.js`,
       );
-      const imported = require(modulePath);
+      // eslint-disable-next-line @typescript-eslint/no-var-requires, @typescript-eslint/no-require-imports
+      const imported = require(modulePath) as Record<string, unknown>;
       const moduleClass = Object.values(imported).find(
-        (exp: any) => typeof exp === 'function' && /Module$/.test(exp.name),
+        (exp: unknown) =>
+          typeof exp === 'function' &&
+          /Module$/.test((exp as { name?: string }).name || ''),
       );
-      return moduleClass;
+      return moduleClass as new () => any;
     })
     .filter(Boolean);
 
   return moduleFiles;
 }
-=======
-import { CategoriesModule } from './categories/categories.module';
-import { CoursesModule } from './courses/courses.module';
-import { LessonResourcesModule } from './lesson-resources/lesson-resources.module';
-import { LessonsModule } from './lessons/lessons.module';
-import { ModulesModule } from './modules/modules.module';
-import { ReferencesModule } from './references/references.module';
-import { StorageModule } from './storage/storage.module';
-import { UsersModule } from './users/users.module';
->>>>>>> 60ca59bc
 
 @Module({
   imports: [
@@ -58,18 +50,7 @@
       synchronize: process.env.NODE_ENV !== 'production',
       namingStrategy: new SnakeNamingStrategy(),
     }),
-<<<<<<< HEAD
     ...loadModules(),
-=======
-    ReferencesModule,
-    UsersModule,
-    CoursesModule,
-    ModulesModule,
-    LessonsModule,
-    CategoriesModule,
-    LessonResourcesModule,
-    StorageModule,
->>>>>>> 60ca59bc
   ],
   controllers: [AppController],
   providers: [AppService],
