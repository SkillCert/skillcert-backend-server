import { Module } from '@nestjs/common';
import { TypeOrmModule } from '@nestjs/typeorm';
import { AppController } from './app.controller';
import { AppService } from './app.service';
import { ReferencesModule } from './references/references.module';
import { Reference } from './entities/reference.entity';
import { Module as CourseModule } from './entities/module.entity';
import { Lesson } from './entities/lesson.entity';
import { Course } from './entities/course.entity';
import { UsersModule } from './users/users.module';
import { User } from './users/entities/user.entity';
<<<<<<< HEAD
import { databaseConfig } from './config/database.config';
import { TypeOrmModule } from '@nestjs/typeorm';
import { QuizModule } from './quiz/quiz.module';

@Module({
  imports: [TypeOrmModule.forRoot(databaseConfig), QuizModule],
=======
import { CoursesModule } from './courses/courses.module';
import { ModulesModule } from './modules/modules.module';
import { LessonsModule } from './lessons/lessons.module';

@Module({
  imports: [
    TypeOrmModule.forRoot({
      type: 'postgres',
      host: process.env.DB_HOST || 'localhost',
      port: parseInt(process.env.DB_PORT || '5432'),
      username: process.env.DB_USERNAME || 'postgres',
      password: process.env.DB_PASSWORD || 'postgres',
      database: process.env.DB_DATABASE || 'skillcert',
      entities: [Reference, CourseModule, Lesson, Course, User],
      synchronize: process.env.NODE_ENV !== 'production',
    }),
    ReferencesModule,
    UsersModule,
    CoursesModule,
    ModulesModule,
    LessonsModule,
  ],
>>>>>>> d2f3aea6
  controllers: [AppController],
  providers: [AppService],
})
export class AppModule {}<|MERGE_RESOLUTION|>--- conflicted
+++ resolved
@@ -9,14 +9,9 @@
 import { Course } from './entities/course.entity';
 import { UsersModule } from './users/users.module';
 import { User } from './users/entities/user.entity';
-<<<<<<< HEAD
 import { databaseConfig } from './config/database.config';
 import { TypeOrmModule } from '@nestjs/typeorm';
 import { QuizModule } from './quiz/quiz.module';
-
-@Module({
-  imports: [TypeOrmModule.forRoot(databaseConfig), QuizModule],
-=======
 import { CoursesModule } from './courses/courses.module';
 import { ModulesModule } from './modules/modules.module';
 import { LessonsModule } from './lessons/lessons.module';
@@ -39,7 +34,6 @@
     ModulesModule,
     LessonsModule,
   ],
->>>>>>> d2f3aea6
   controllers: [AppController],
   providers: [AppService],
 })
