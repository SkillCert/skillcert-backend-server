import { BadRequestException, Injectable, OnModuleInit } from '@nestjs/common';
import 'multer';
<<<<<<< HEAD
import { Injectable, BadRequestException, OnModuleInit } from '@nestjs/common';
import { ConfigService } from '@nestjs/config';
=======
import * as fs from 'node:fs/promises';
import * as path from 'path';
import { v4 as uuidv4 } from 'uuid';
>>>>>>> 0b02bee1
import {
  FileStorageInterface,
  FileUploadResult,
  SupportedFileTypes,
} from '../interfaces/file-storage.interface';

@Injectable()
export class LocalFileStorageService
  implements FileStorageInterface, OnModuleInit
{
  private readonly uploadPath: string;
  private readonly baseUrl: string;
  private readonly maxFileSize: number;

  constructor(private readonly configService: ConfigService) {
    this.uploadPath =
      this.configService.get<string>('UPLOAD_PATH') || './uploads';
    this.baseUrl =
      this.configService.get<string>('BASE_URL') || 'http://localhost:3000';
    this.maxFileSize =
      this.configService.get<number>('MAX_FILE_SIZE') || 10485760;
  }

  async onModuleInit(): Promise<void> {
    // This guarantees the directory exists before handling requests.
    await fs.mkdir(this.uploadPath, { recursive: true });
  }

  async uploadFile(
    file: Express.Multer.File,
    destination?: string,
  ): Promise<FileUploadResult> {
    await this.validateFile(file);

    const fileExtension = path.extname(file.originalname);
    const filename = `${uuidv4()}${fileExtension}`;
    const uploadDir = destination
      ? path.join(this.uploadPath, destination)
      : this.uploadPath;
    const filePath = path.join(uploadDir, filename);

    // Ensure destination directory exists
    await fs.mkdir(uploadDir, { recursive: true });

    // Write file to disk
    await fs.writeFile(filePath, file.buffer);

    return {
      filename,
      originalName: file.originalname,
      mimetype: file.mimetype,
      size: file.size,
      path: filePath,
      url: this.getFileUrl(filename, destination),
    };
  }

  async deleteFile(filename: string, destination?: string): Promise<void> {
    const uploadDir = destination
      ? path.join(this.uploadPath, destination)
      : this.uploadPath;
    const filePath = path.join(uploadDir, filename);

    await fs.rm(filePath, { force: true });
  }

  getFileUrl(filename: string, destination?: string): string {
    return new URL(
      destination
        ? `uploads/${destination}/${filename}`
        : `uploads/${filename}`,
      this.baseUrl,
    ).toString();
  }

  async validateFile(file: Express.Multer.File): Promise<boolean> {
    // Check file size
    if (file.size > this.maxFileSize) {
      throw new BadRequestException(
        `File size exceeds maximum allowed size of ${this.maxFileSize / 1024 / 1024}MB`,
      );
    }

    // Check file type
    const supportedTypes = Object.values(SupportedFileTypes);
    if (!supportedTypes.includes(file.mimetype as SupportedFileTypes)) {
      throw new BadRequestException(
        `File type ${file.mimetype} is not supported`,
      );
    }

    // Additional validation for specific file types
    await this.validateSpecificFileType(file);

    return true;
  }

  private async validateSpecificFileType(
    file: Express.Multer.File,
  ): Promise<void> {
    // Image validation
    if (file.mimetype.startsWith('image/')) {
      // We will add image-specific validation here later (dimensions, etc.)
      return Promise.resolve();
    }

    // Video validation
    if (file.mimetype.startsWith('video/')) {
      // We will add video-specific validation here later (duration, codec, etc.)
      return Promise.resolve();
    }

    // Document validation
    if (file.mimetype.includes('pdf') || file.mimetype.includes('document')) {
      // We will add document-specific validation here later
      return Promise.resolve();
    }
  }
}<|MERGE_RESOLUTION|>--- conflicted
+++ resolved
@@ -1,13 +1,10 @@
 import { BadRequestException, Injectable, OnModuleInit } from '@nestjs/common';
 import 'multer';
-<<<<<<< HEAD
 import { Injectable, BadRequestException, OnModuleInit } from '@nestjs/common';
 import { ConfigService } from '@nestjs/config';
-=======
 import * as fs from 'node:fs/promises';
 import * as path from 'path';
 import { v4 as uuidv4 } from 'uuid';
->>>>>>> 0b02bee1
 import {
   FileStorageInterface,
   FileUploadResult,
