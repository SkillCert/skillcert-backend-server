import { Injectable, NotFoundException } from '@nestjs/common';
import { InjectRepository } from '@nestjs/typeorm';
import { Repository } from 'typeorm';
import { Reference } from '../entities/reference.entity';
import { CreateReferenceDto } from './dto/create-reference.dto';
import { UpdateReferenceDto } from './dto/update-reference.dto';
import { ReferenceResponseDto } from './dto/reference-response.dto';

@Injectable()
export class ReferencesService {
  constructor(
    @InjectRepository(Reference)
    private referencesRepository: Repository<Reference>,
  ) {}

  private toResponseDto(reference: Reference): ReferenceResponseDto {
    return {
      id: reference.id,
      title: reference.title,
      file_url: reference.file_url,
      type: reference.type,
      module: reference.module
        ? {
            id: reference.module.id,
            title: reference.module.title,
            description: reference.module.description,
            createdAt: reference.module.created_at,
            updatedAt: reference.module.updated_at,
          }
        : undefined,
      lesson: reference.lesson
        ? {
            id: reference.lesson.id,
            title: reference.lesson.title,
            content: reference.lesson.content,
            type: reference.lesson.type,
            createdAt: reference.lesson.created_at,
            updatedAt: reference.lesson.updated_at,
          }
        : undefined,
      createdAt: reference.created_at,
      updatedAt: reference.updated_at,
    };
  }


  async create(createReferenceDto: CreateReferenceDto): Promise<ReferenceResponseDto> {
    const reference = this.referencesRepository.create(createReferenceDto);
    const saved = await this.referencesRepository.save(reference);
    return this.toResponseDto(saved);
  }

  async findAll(): Promise<ReferenceResponseDto[]> {
    const references = await this.referencesRepository.find({
    relations: ['module', 'lesson'],
  });
  return references.map(this.toResponseDto);
  }

  async findOne(id: string): Promise<ReferenceResponseDto> {
    const reference = await this.referencesRepository.findOne({
      where: { id },
      relations: ['module', 'lesson'],
    });

    if (!reference) {
      throw new NotFoundException(`Reference with ID ${id} not found`);
    }

    return this.toResponseDto(reference);
  }

  async findByModule(moduleId: string): Promise<ReferenceResponseDto[]> {
    const references = await this.referencesRepository.find({
      where: { module_id: moduleId },
      relations: ['module', 'lesson'],
    });
    return references.map(ref => this.toResponseDto(ref));
  }

  async findByLesson(lessonId: string): Promise<ReferenceResponseDto[]> {
    const references = await this.referencesRepository.find({
      where: { lesson_id: lessonId },
      relations: ['module', 'lesson'],
    });
    return references.map(ref => this.toResponseDto(ref));
  }  

<<<<<<< HEAD
  async update(id: string, updateReferenceDto: UpdateReferenceDto): Promise<ReferenceResponseDto> {
=======
  async update(
    id: string,
    updateReferenceDto: UpdateReferenceDto,
  ): Promise<Reference> {
>>>>>>> 25192fe2
    const reference = await this.findOne(id);
    Object.assign(reference, updateReferenceDto);
    return await this.referencesRepository.save(reference);
  }

  async remove(id: string): Promise<void> {
    const result = await this.referencesRepository.delete(id);
    if (result.affected === 0) {
      throw new NotFoundException(`Reference with ID ${id} not found`);
    }
  }
}<|MERGE_RESOLUTION|>--- conflicted
+++ resolved
@@ -84,16 +84,12 @@
       relations: ['module', 'lesson'],
     });
     return references.map(ref => this.toResponseDto(ref));
-  }  
-
-<<<<<<< HEAD
-  async update(id: string, updateReferenceDto: UpdateReferenceDto): Promise<ReferenceResponseDto> {
-=======
+  } 
+  
   async update(
     id: string,
     updateReferenceDto: UpdateReferenceDto,
-  ): Promise<Reference> {
->>>>>>> 25192fe2
+  ): Promise<ReferenceResponseDto> {
     const reference = await this.findOne(id);
     Object.assign(reference, updateReferenceDto);
     return await this.referencesRepository.save(reference);
