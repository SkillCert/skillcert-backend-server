--- conflicted
+++ resolved
@@ -3,13 +3,10 @@
 import { Repository } from 'typeorm';
 import { CreateModuleDto } from './dto/create-module.dto';
 import { UpdateModuleDto } from './dto/update-module.dto';
-<<<<<<< HEAD
 import { Module as ModuleEntity } from './entities/module.entity';
 import { ModuleResponseDto } from './dto/module-response.dto';
 import { LessonResponseDto } from '../lessons/dto/lesson-response.dto';
-=======
 import { Module } from './entities/module.entity';
->>>>>>> 25192fe2
 
 @Injectable()
 export class ModulesService {
@@ -60,12 +57,7 @@
     if (!module) {
       throw new NotFoundException(`Module with ID ${id} not found`);
     }
-
-<<<<<<< HEAD
     return this.toResponseDto(module);
-=======
-    return module;
->>>>>>> 25192fe2
   }
 
   async findByCourseId(courseId: string): Promise<ModuleResponseDto[]> {
