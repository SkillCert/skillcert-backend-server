import {
  BadRequestException,
  Injectable,
  NotFoundException,
} from '@nestjs/common';
import { InjectRepository } from '@nestjs/typeorm';
import { Repository } from 'typeorm';
import { PERCENTAGE_MULTIPLIER } from '../../common/constants';
import { Enrollment } from '../../enrollment/entities/enrollment.entity';
import { Lesson } from '../../lessons/entities/lesson.entity';
import { QuizAttempt } from '../../quiz/entities/quiz-attempt.entity';
import { Quiz } from '../../quiz/entities/quiz.entity';
import {
  AnalyticsResponseDto,
  CompletionRateResponseDto,
  CourseProgressResponseDto,
} from '../dto/course-progress.dto';
import { UpdateProgressDto } from '../dto/update-course-progress.dto';
import {
  CourseProgress,
  ProgressStatus,
} from '../entities/course-progress.entity';

@Injectable()
export class CourseProgressService {
  constructor(
    @InjectRepository(CourseProgress)
    private progressRepo: Repository<CourseProgress>,
    @InjectRepository(Enrollment)
    private enrollmentRepo: Repository<Enrollment>,
    @InjectRepository(Lesson)
    private lessonRepo: Repository<Lesson>,
    @InjectRepository(Quiz)
    private quizRepo: Repository<Quiz>,
    @InjectRepository(QuizAttempt)
    private quizAttemptRepo: Repository<QuizAttempt>,
<<<<<<< HEAD
  ) {}

  private toResponseDto(progress: CourseProgress): CourseProgressResponseDto {
=======
  ) { }
  
  private responseToDto(progress: CourseProgress): CourseProgressResponseDto {
>>>>>>> 41119f26
    return {
      enrollmentId: progress.enrollment.id,
      lessonId: progress.lesson.id,
      status: progress.status,
      lessonTitle: progress.lesson?.title,
    };
  }

  async updateProgress(
    dto: UpdateProgressDto,
  ): Promise<CourseProgressResponseDto> {
    const enrollment = await this.enrollmentRepo.findOne({
      where: { id: dto.enrollmentId },
      relations: ['user'],
    });
    if (!enrollment) throw new NotFoundException('Enrollment not found');

    const lesson = await this.lessonRepo.findOne({
      where: { id: dto.lessonId },
    });
    if (!lesson) throw new NotFoundException('Lesson not found');

    // If trying to mark lesson as completed, check if quiz requirements are met
    if (dto.status === ProgressStatus.COMPLETED) {
      await this.checkQuizRequirements(enrollment.user.id, dto.lessonId);
    }

    let progress = await this.progressRepo.findOne({
      where: {
        enrollment: { id: dto.enrollmentId },
        lesson: { id: dto.lessonId },
      },
      relations: ['enrollment', 'lesson'],
    });

    if (!progress) {
      progress = this.progressRepo.create({
        enrollment,
        lesson,
        status: dto.status,
      });
    } else {
      progress.status = dto.status;
    }
    const saved = await this.progressRepo.save(progress);
    return this.responseToDto(saved);
  }
<<<<<<< HEAD
  private async checkQuizRequirements(
    userId: string,
    lessonId: string,
  ): Promise<void> {
    // Find all quizzes for this lesson
=======
  private async checkQuizRequirements(userId: string, lessonId: string): Promise<void> {
>>>>>>> 41119f26
    const quizzes = await this.quizRepo.find({
      where: { lesson_id: lessonId },
    });

    if (quizzes.length === 0) {
      return;
    }
    for (const quiz of quizzes) {
      const attempt = await this.quizAttemptRepo.findOne({
        where: {
          user_id: userId,
          quiz_id: quiz.id,
        },
      });

      if (!attempt || !attempt.passed) {
        throw new BadRequestException(
          `Cannot complete lesson. You must pass the quiz "${quiz.title}" first.`,
        );
      }
    }
  }

<<<<<<< HEAD
  async getProgress(
    enrollmentId: string,
  ): Promise<CourseProgressResponseDto[]> {
=======
  async getCourseProgress(enrollmentId: string):Promise<CourseProgressResponseDto[]> {
>>>>>>> 41119f26
    const progress = await this.progressRepo.find({
      where: { enrollment: { id: enrollmentId } },
      relations: ['lesson', 'enrollment'],
    });
    return progress.map(this.responseToDto);
  }

  async getCompletionRate(
    enrollmentId: string,
  ): Promise<CompletionRateResponseDto> {
    const total = await this.progressRepo.count({
      where: { enrollment: { id: enrollmentId } },
    });

    if (total === 0) {
      return { enrollmentId, completed: 0, total: 0, completionRate: 0 };
    }

    const completed = await this.progressRepo.count({
      where: {
        enrollment: { id: enrollmentId },
        status: ProgressStatus.COMPLETED,
      },
    });


    return {
      enrollmentId,
      completed,
      total,
      completionRate: Math.round((completed / total) * 100),
    };
  }

  async getAnalytics(): Promise<AnalyticsResponseDto> {
    const totalProgress = await this.progressRepo.count();
    const completed = await this.progressRepo.count({
      where: { status: ProgressStatus.COMPLETED },
    });

    return {
      totalProgress,
      completed,
      overallCompletionRate:
        totalProgress > 0
          ? (completed / totalProgress) * PERCENTAGE_MULTIPLIER
          : 0,
    };
  }
}<|MERGE_RESOLUTION|>--- conflicted
+++ resolved
@@ -34,15 +34,9 @@
     private quizRepo: Repository<Quiz>,
     @InjectRepository(QuizAttempt)
     private quizAttemptRepo: Repository<QuizAttempt>,
-<<<<<<< HEAD
-  ) {}
-
-  private toResponseDto(progress: CourseProgress): CourseProgressResponseDto {
-=======
   ) { }
   
   private responseToDto(progress: CourseProgress): CourseProgressResponseDto {
->>>>>>> 41119f26
     return {
       enrollmentId: progress.enrollment.id,
       lessonId: progress.lesson.id,
@@ -90,15 +84,7 @@
     const saved = await this.progressRepo.save(progress);
     return this.responseToDto(saved);
   }
-<<<<<<< HEAD
-  private async checkQuizRequirements(
-    userId: string,
-    lessonId: string,
-  ): Promise<void> {
-    // Find all quizzes for this lesson
-=======
   private async checkQuizRequirements(userId: string, lessonId: string): Promise<void> {
->>>>>>> 41119f26
     const quizzes = await this.quizRepo.find({
       where: { lesson_id: lessonId },
     });
@@ -122,13 +108,7 @@
     }
   }
 
-<<<<<<< HEAD
-  async getProgress(
-    enrollmentId: string,
-  ): Promise<CourseProgressResponseDto[]> {
-=======
   async getCourseProgress(enrollmentId: string):Promise<CourseProgressResponseDto[]> {
->>>>>>> 41119f26
     const progress = await this.progressRepo.find({
       where: { enrollment: { id: enrollmentId } },
       relations: ['lesson', 'enrollment'],
